# app/services/refresh.py
# refresh.py version: 2025-06-27-v9
import logging
import traceback
from datetime import datetime, timedelta, timezone
from sqlalchemy.exc import SQLAlchemyError, OperationalError
from requests.exceptions import RequestException
from sqlalchemy.sql import text
from .. import db
from ..models.db_models import (
    ItemMaster,
    Transaction,
    SeedRentalClass,
    RefreshState,
    UserRentalClassMapping,
)
from ..services.api_client import APIClient
from flask import Blueprint, jsonify
from config import INCREMENTAL_LOOKBACK_SECONDS, LOG_FILE
import time
import os
import csv
import json
from .logger import get_logger

# Configure logging
logger = get_logger(f"refresh_{os.getpid()}", level=logging.INFO, log_file=LOG_FILE)

refresh_bp = Blueprint("refresh", __name__)

# Global refresh status tracking
refresh_status = {"refreshing": False, "start_time": None}

api_client = APIClient()


def validate_date(date_str, field_name, tag_id):
    """Validate date string and return datetime object or None.

    Args:
        date_str (str): Date string to validate
        field_name (str): Name of the date field
        tag_id (str): Tag ID for logging context

    Returns:
        datetime: Parsed datetime object or None if invalid
    """
    if date_str is None or date_str == "0000-00-00 00:00:00":
        logger.debug(
            f"Null or invalid {field_name} for tag_id {tag_id}: {date_str}, returning None"
        )
        return None
    try:
        return datetime.strptime(date_str, "%Y-%m-%d %H:%M:%S")
    except ValueError:
        try:
            return datetime.fromisoformat(date_str.replace("Z", "+00:00"))
        except ValueError as e:
            if all(c in "0123456789ABCDEFabcdef" for c in date_str):
                logger.warning(
                    f"Possible hexadecimal {field_name} for tag_id {tag_id}: {date_str}. Returning None."
                )
            else:
                logger.warning(
                    f"Invalid {field_name} for tag_id {tag_id}: {date_str}. Error: {str(e)}. Returning None."
                )
            return None


def update_refresh_state(state_type, timestamp):
    """Update the refresh_state table with the latest refresh timestamp.

    Args:
        state_type (str): Type of refresh (full or incremental)
        timestamp (datetime): Timestamp of the refresh
    """
    session = db.session()
    try:
        refresh_state = session.query(RefreshState).first()
        if not refresh_state:
            refresh_state = RefreshState(
                last_refresh=timestamp.strftime("%Y-%m-%d %H:%M:%S"),
                state_type=state_type,
            )
            session.add(refresh_state)
        else:
            refresh_state.last_refresh = timestamp.strftime("%Y-%m-%d %H:%M:%S")
            refresh_state.state_type = state_type
        session.commit()
        logger.info(f"Updated refresh state: {state_type} at {timestamp}")
    except Exception as e:
        logger.error(f"Error updating refresh state: {str(e)}", exc_info=True)
        session.rollback()
    finally:
        session.close()


def update_user_mappings(session, csv_file_path=None):
    """Update user mappings from CSV file. If no path provided, use default from BASE_DIR."""
    if csv_file_path is None:
        from config import BASE_DIR

        csv_file_path = BASE_DIR / "seeddata_20250425155406.csv"
    """Populate user_rental_class_mappings from CSV, preserving existing user mappings.
    
    Creates a temporary table to back up user mappings, merges with CSV data
    (prioritizing user mappings), and repopulates user_rental_class_mappings.
    
    Args:
        session: SQLAlchemy session
        csv_file_path (str): Path to seed data CSV
    """
    logger.info(
        "Updating user_rental_class_mappings from CSV while preserving user mappings"
    )
    try:
        # Create temporary table for user mappings backup
        session.execute(
            text(
                """
            CREATE TABLE IF NOT EXISTS temp_user_rental_class_mappings (
                rental_class_id VARCHAR(50) PRIMARY KEY,
                category VARCHAR(100) NOT NULL,
                subcategory VARCHAR(100) NOT NULL,
                short_common_name VARCHAR(50),
                created_at DATETIME NOT NULL,
                updated_at DATETIME NOT NULL
            )
        """
            )
        )
        session.commit()
        logger.debug("Created temporary table temp_user_rental_class_mappings")

        # Back up existing user mappings
        session.execute(
            text(
                """
            INSERT INTO temp_user_rental_class_mappings
            SELECT * FROM user_rental_class_mappings
        """
            )
        )
        session.commit()
        logger.debug("Backed up user_rental_class_mappings to temporary table")

        # Read CSV and deduplicate mappings
        mappings_dict = {}
        row_count = 0
        if not os.path.exists(csv_file_path):
            logger.error(f"CSV file not found at: {csv_file_path}")
            return
        with open(csv_file_path, "r", encoding="utf-8") as csvfile:
            reader = csv.DictReader(csvfile)
            logger.info("Reading CSV for user mappings")
            expected_columns = {"rental_class_id", "Cat", "SubCat"}
            if not expected_columns.issubset(reader.fieldnames):
                logger.error(
                    f"CSV missing required columns. Expected: {expected_columns}, Found: {reader.fieldnames}"
                )
                return
            for row in reader:
                row_count += 1
                try:
                    rental_class_id = row.get("rental_class_id", "").strip().upper()
                    category = row.get("Cat", "").strip()
                    subcategory = row.get("SubCat", "").strip()
                    if not rental_class_id or not category or not subcategory:
                        logger.debug(
                            f"Skipping row {row_count} with missing data: {row}"
                        )
                        continue
                    if rental_class_id in mappings_dict:
                        logger.warning(
                            f"Duplicate rental_class_id {rental_class_id} at row {row_count}, keeping first"
                        )
                        continue
                    mappings_dict[rental_class_id] = {
                        "rental_class_id": rental_class_id,
                        "category": category,
                        "subcategory": subcategory,
                        "short_common_name": row.get("short_common_name", "").strip()
                        or "N/A",
                        "created_at": datetime.now(timezone.utc),
                        "updated_at": datetime.now(timezone.utc),
                    }
                except Exception as e:
                    logger.error(
                        f"Error processing CSV row {row_count}: {str(e)}", exc_info=True
                    )
                    continue

        # Fetch existing user mappings from temporary table
        existing_mappings = session.execute(
            text("SELECT * FROM temp_user_rental_class_mappings")
        ).fetchall()
        existing_mapping_dict = {}
        for row in existing_mappings:
            if hasattr(row, "rental_class_id") and row.rental_class_id:
                existing_mapping_dict[row.rental_class_id] = {
                    "rental_class_id": row.rental_class_id,
                    "category": row.category,
                    "subcategory": row.subcategory,
                    "short_common_name": row.short_common_name or "N/A",
                    "created_at": row.created_at,
                    "updated_at": row.updated_at,
                }
            else:
                logger.warning(
                    f"Skipping invalid row in temp_user_rental_class_mappings: {row}"
                )

        # Merge mappings, prioritizing user mappings
        merged_mappings = {}
        for rental_class_id, mapping in existing_mapping_dict.items():
            merged_mappings[rental_class_id] = mapping
        for rental_class_id, mapping in mappings_dict.items():
            if rental_class_id not in merged_mappings:
                merged_mappings[rental_class_id] = mapping
            else:
                logger.debug(
                    f"Preserving user mapping for rental_class_id {rental_class_id}"
                )

        logger.info(
            f"Processed {row_count} CSV rows, {len(merged_mappings)} merged mappings (user mappings prioritized)"
        )

        # NO DELETE - preserve all existing user mappings, only add new ones
        logger.info(
            "Preserving all existing user mappings, only inserting new CSV mappings"
        )

        # Use safe upsert approach - only insert new CSV mappings, preserve existing user ones
        inserted_count = 0
        skipped_count = 0

        # Get current rental_class_ids to avoid duplicates
        existing_ids = {
            row[0]
            for row in session.query(UserRentalClassMapping.rental_class_id).all()
        }

        for mapping in merged_mappings.values():
            try:
                if "rental_class_id" not in mapping or not mapping["rental_class_id"]:
                    logger.warning(
                        f"Skipping mapping with missing rental_class_id: {mapping}"
                    )
                    continue

                rental_class_id = mapping["rental_class_id"]

                # Only insert if it doesn't already exist (preserve user mappings)
                if rental_class_id in existing_ids:
                    logger.debug(
                        f"Preserving existing user mapping for {rental_class_id}"
                    )
                    skipped_count += 1
                    continue

                user_mapping = UserRentalClassMapping(
                    rental_class_id=mapping["rental_class_id"],
                    category=mapping["category"],
                    subcategory=mapping["subcategory"],
                    short_common_name=mapping.get("short_common_name", ""),
                    created_at=mapping.get("created_at", datetime.now(timezone.utc)),
                    updated_at=mapping.get("updated_at", datetime.now(timezone.utc)),
                )
                session.add(user_mapping)
                inserted_count += 1
                logger.debug(f"Inserted new CSV mapping: {mapping['rental_class_id']}")

            except Exception as e:
                logger.error(f"Error processing mapping: {str(e)}", exc_info=True)
                continue

        session.commit()
        logger.info(
            f"Processed {len(merged_mappings)} mappings: {inserted_count} new CSV mappings inserted, {skipped_count} user mappings preserved"
        )

        # Drop temporary table
        session.execute(text("DROP TABLE IF EXISTS temp_user_rental_class_mappings"))
        session.commit()
        logger.debug("Dropped temporary user mappings table")
    except Exception as e:
        logger.error(f"Error updating user mappings: {str(e)}", exc_info=True)
        session.rollback()
    finally:
        session.execute(text("DROP TABLE IF EXISTS temp_user_rental_class_mappings"))
        session.commit()
        session.close()


def update_item_master(session, items):
    """Update id_item_master with provided items.

    IMPORTANT: Preserves POS data fields during API refresh.
    Only updates RFID API-owned fields, preserves POS integration data.

    Args:
        session: SQLAlchemy session
        items: List of item dictionaries
    """
    if not items:
        logger.info("No items to update in id_item_master")
        return
    logger.info(f"Updating {len(items)} items in id_item_master")
    skipped = 0
    failed = 0
    batch_size = 500
    for i in range(0, len(items), batch_size):
        batch = items[i : i + batch_size]
        try:
            for item in batch:
                tag_id = item.get("tag_id")
                if not tag_id:
                    logger.warning(f"Skipping item with missing tag_id: {item}")
                    skipped += 1
                    continue
                # Check if item exists to preserve POS data
                existing_item = (
                    session.query(ItemMaster).filter_by(tag_id=tag_id).first()
                )

                if existing_item:
                    # Update existing item - preserve POS fields
                    db_item = existing_item
                    logger.debug(
                        f"Updating existing item {tag_id}, preserving POS data"
                    )
                else:
                    # Create new item
                    db_item = ItemMaster(tag_id=tag_id)
                    logger.debug(f"Creating new item {tag_id}")

                # Update ONLY RFID API-owned fields (preserve POS fields)
                db_item.serial_number = item.get("serial_number")
                db_item.rental_class_num = item.get("rental_class_num")
                db_item.client_name = item.get("client_name")
                db_item.common_name = item.get("common_name", "Unknown")
                db_item.quality = item.get("quality")
                db_item.bin_location = item.get("bin_location")
                raw_status = item.get("status")
                db_item.status = raw_status if raw_status else "Unknown"
                db_item.last_contract_num = item.get("last_contract_num")
                db_item.last_scanned_by = item.get("last_scanned_by")
                db_item.notes = item.get("notes")
                db_item.status_notes = item.get("status_notes")
                longitude = item.get("long")
                latitude = item.get("lat")
                db_item.longitude = (
                    float(longitude) if longitude and longitude.strip() else None
                )
                db_item.latitude = (
                    float(latitude) if latitude and longitude.strip() else None
                )
                db_item.date_last_scanned = validate_date(
                    item.get("date_last_scanned"), "date_last_scanned", tag_id
                )
                db_item.date_created = validate_date(
                    item.get("date_created"), "date_created", tag_id
                )
                db_item.date_updated = validate_date(
                    item.get("date_updated"), "date_updated", tag_id
                )

                # DO NOT overwrite POS fields:
                # item_num, identifier_type, department, manufacturer,
                # turnover_ytd, repair_cost_ltd, sell_price, retail_price,
                # home_store, current_store, rental_rates, vendor_ids, tag_history

                if not existing_item:
                    session.add(db_item)
                # existing items are already tracked by session
            session.commit()
            logger.debug(f"Committed item batch {i//batch_size + 1}")
        except Exception as e:
            logger.error(
                f"Error updating item batch {i//batch_size + 1}: {str(e)}",
                exc_info=True,
            )
            session.rollback()
            failed += len(batch)
    logger.info(
        f"Updated {len(items) - skipped - failed} items, skipped {skipped}, failed {failed}"
    )


def update_transactions(session, transactions):
    """Update id_transactions with provided transactions.

    Args:
        session: SQLAlchemy session
        transactions: List of transaction dictionaries
    """
    if not transactions:
        logger.info("No transactions to update in id_transactions")
        return
    logger.info(f"Updating {len(transactions)} transactions in id_transactions")
    skipped = 0
    failed = 0
    batch_size = 500
    
    # Log detailed information about the first few transactions for debugging
    if transactions:
        logger.info(f"Sample transaction data structure (first record):")
        sample = transactions[0]
        for key, value in sample.items():
            logger.info(f"  {key}: {value} (type: {type(value).__name__})")
    
    for i in range(0, len(transactions), batch_size):
        batch = transactions[i : i + batch_size]
        try:
            for transaction in batch:
<<<<<<< HEAD
                tag_id = transaction.get("tag_id")
                scan_date = transaction.get("scan_date")
=======
                tag_id = transaction.get('tag_id')
                scan_date = transaction.get('scan_date')
                
                # Enhanced logging for corrupted data
>>>>>>> 42f09a6b
                if not tag_id or not scan_date:
                    logger.warning(
                        f"Skipping transaction with missing tag_id or scan_date: {transaction}"
                    )
                    skipped += 1
                    continue
<<<<<<< HEAD
                scan_date_dt = validate_date(scan_date, "scan_date", tag_id)
                if not scan_date_dt:
                    logger.warning(
                        f"Skipping transaction with invalid scan_date for tag_id {tag_id}: {scan_date}"
                    )
=======
                
                # Check for obvious data corruption (scan_date same as tag_id)
                if scan_date == tag_id:
                    logger.error(f"CORRUPTED DATA: scan_date equals tag_id for {tag_id}. Full record: {transaction}")
                    skipped += 1
                    continue
                    
                scan_date_dt = validate_date(scan_date, 'scan_date', tag_id)
                if not scan_date_dt:
                    logger.warning(f"Skipping transaction with invalid scan_date for tag_id {tag_id}: {scan_date}")
                    logger.info(f"Full transaction record: {transaction}")
>>>>>>> 42f09a6b
                    skipped += 1
                    continue
                db_transaction = Transaction(tag_id=tag_id, scan_date=scan_date_dt)
                db_transaction.scan_type = transaction.get("scan_type", "Unknown")
                db_transaction.contract_number = transaction.get("contract_number")
                db_transaction.client_name = transaction.get("client_name")
                db_transaction.notes = transaction.get("notes")
                db_transaction.rental_class_num = transaction.get("rental_class_id")
                db_transaction.common_name = transaction.get("common_name", "Unknown")
                db_transaction.serial_number = transaction.get("serial_number")
                db_transaction.location_of_repair = transaction.get(
                    "location_of_repair"
                )
                db_transaction.quality = transaction.get("quality")
                db_transaction.bin_location = transaction.get("bin_location")
                db_transaction.status = transaction.get("status")
                db_transaction.scan_by = transaction.get("scan_by")

                def to_bool(value):
                    if isinstance(value, str):
                        return value.lower() == "true"
                    return bool(value) if value is not None else None

                db_transaction.dirty_or_mud = to_bool(transaction.get("dirty_or_mud"))
                db_transaction.leaves = to_bool(transaction.get("leaves"))
                db_transaction.oil = to_bool(transaction.get("oil"))
                db_transaction.mold = to_bool(transaction.get("mold"))
                db_transaction.stain = to_bool(transaction.get("stain"))
                db_transaction.oxidation = to_bool(transaction.get("oxidation"))
                db_transaction.other = transaction.get("other")
                db_transaction.rip_or_tear = to_bool(transaction.get("rip_or_tear"))
                db_transaction.sewing_repair_needed = to_bool(
                    transaction.get("sewing_repair_needed")
                )
                db_transaction.grommet = to_bool(transaction.get("grommet"))
                db_transaction.rope = to_bool(transaction.get("rope"))
                db_transaction.buckle = to_bool(transaction.get("buckle"))
                db_transaction.wet = to_bool(transaction.get("wet"))
                db_transaction.service_required = to_bool(
                    transaction.get("service_required")
                )
                db_transaction.date_created = validate_date(
                    transaction.get("date_created"), "date_created", tag_id
                )
                db_transaction.date_updated = validate_date(
                    transaction.get("date_updated"), "date_updated", tag_id
                )
                session.merge(db_transaction)
            session.commit()
            logger.debug(f"Committed transaction batch {i//batch_size + 1}")
        except Exception as e:
            logger.error(
                f"Error updating transaction batch {i//batch_size + 1}: {str(e)}",
                exc_info=True,
            )
            session.rollback()
            failed += len(batch)
    logger.info(
        f"Updated {len(transactions) - skipped - failed} transactions, skipped {skipped}, failed {failed}"
    )


def update_seed_data(session, seed_data):
    """Update seed_rental_classes with provided seed data.

    Args:
        session: SQLAlchemy session
        seed_data: List of seed data dictionaries
    """
    if not seed_data:
        logger.info("No seed data to update in seed_rental_classes")
        return
    logger.info(f"Updating {len(seed_data)} items in seed_rental_classes")
    skipped = 0
    failed = 0
    batch_size = 500
    for i in range(0, len(seed_data), batch_size):
        batch = seed_data[i : i + batch_size]
        try:
            for item in batch:
                rental_class_id = item.get("rental_class_id")
                if not rental_class_id:
                    logger.warning(
                        f"Skipping seed item with missing rental_class_id: {item}"
                    )
                    skipped += 1
                    continue
                db_seed = SeedRentalClass(rental_class_id=rental_class_id)
                db_seed.common_name = item.get("common_name", "Unknown")
                db_seed.bin_location = item.get("bin_location")
                session.merge(db_seed)
            session.commit()
            logger.debug(f"Committed seed data batch {i//batch_size + 1}")
        except Exception as e:
            logger.error(
                f"Error updating seed item batch {i//batch_size + 1}: {str(e)}",
                exc_info=True,
            )
            session.rollback()
            failed += len(batch)
    logger.info(
        f"Updated {len(seed_data) - skipped - failed} seed items, skipped {skipped}, failed {failed}"
    )


def full_refresh():
    """Perform a POS-safe full refresh of the database.

    IMPORTANT: Modified for POS data integration compatibility.
    - Preserves id_item_master POS data fields during refresh
    - Only updates RFID API-owned fields in existing items
    - Replaces transactions and seed data (no POS fields)

    Retrieves *all* available fields from the Item Master, Transactions,
    and Seed Rental Class APIs and safely merges with existing data.
    """
    logger.info("Starting full refresh of item master, transactions, and seed data")

    # Set refresh status to true
    refresh_status["refreshing"] = True
    refresh_status["start_time"] = datetime.now(timezone.utc).isoformat()

    session = db.session()
    max_retries = 3
    for attempt in range(max_retries):
        try:
            logger.debug(
                "Preparing for POS-safe full refresh - preserving POS data in id_item_master"
            )
            # CRITICAL CHANGE: Do NOT delete id_item_master data (preserves POS integration)
            # Only clear transaction and seed data which don't have POS fields
            deleted_transactions = session.query(Transaction).delete()
            deleted_seed = session.query(SeedRentalClass).delete()
            session.commit()
            logger.info(
                "POS-SAFE REFRESH: Preserved id_item_master data with POS fields"
            )
            logger.info(
                f"Deleted {deleted_transactions} transactions from id_transactions"
            )
            logger.info(f"Deleted {deleted_seed} items from seed_rental_classes")

            logger.debug("Fetching data from API")
            items = api_client.get_item_master(since_date=None, full_refresh=True)
            transactions = api_client.get_transactions(
                since_date=None, full_refresh=True
            )
            seed_data = api_client.get_seed_data()

            logger.info(f"Fetched {len(items)} item master records")
            logger.info(f"Fetched {len(transactions)} transaction records")
            logger.info(f"Fetched {len(seed_data)} seed rental class records")

            if not items:
                logger.warning("No items fetched from item master API")
            if not transactions:
                logger.warning("No transactions fetched from transactions API")
            if not seed_data:
                logger.warning("No seed data fetched from seed API")

            update_item_master(session, items)
            update_transactions(session, transactions)
            update_seed_data(session, seed_data)
            update_user_mappings(session)

            update_refresh_state("full_refresh", datetime.now(timezone.utc))
            logger.info("Full refresh completed successfully")

            # Clear refresh status
            refresh_status["refreshing"] = False
            refresh_status["start_time"] = None
            break
        except OperationalError as e:
            if "Deadlock" in str(e):
                if attempt < max_retries - 1:
                    logger.warning(
                        f"Deadlock detected, retrying ({attempt + 1}/{max_retries})"
                    )
                    session.rollback()
                    time.sleep(2**attempt)
                    continue
                else:
                    logger.error(
                        f"Max retries reached for deadlock: {str(e)}", exc_info=True
                    )
                    raise
            else:
                logger.error(f"Database error: {str(e)}", exc_info=True)
                raise
        except Exception as e:
            logger.error(f"Full refresh failed: {str(e)}", exc_info=True)
            session.rollback()

            # Clear refresh status on error
            refresh_status["refreshing"] = False
            refresh_status["start_time"] = None
            raise
        finally:
            if session.is_active:
                session.rollback()
            session.close()


def incremental_refresh():
    """Perform an incremental refresh of the database.

    Fetches all fields for updated Item Master and Transaction records since
    the configured lookback interval and applies them to the local database.
    """
    logger.info("Starting incremental refresh for item master and transactions")

    # Set refresh status to true
    refresh_status["refreshing"] = True
    refresh_status["start_time"] = datetime.now(timezone.utc).isoformat()

    session = db.session()
    max_retries = 3
    for attempt in range(max_retries):
        try:
            with session.no_autoflush:
                since_date = datetime.now(timezone.utc) - timedelta(
                    seconds=INCREMENTAL_LOOKBACK_SECONDS
                )
                logger.info(
                    f"Checking for item master and transaction updates since: {since_date.strftime('%Y-%m-%d %H:%M:%S')}"
                )

                items = api_client.get_item_master(
                    since_date=since_date, full_refresh=False
                )
                logger.info(f"Fetched {len(items)} item master records")
                if not items:
                    logger.info("No new items fetched from item master API")

                transactions = api_client.get_transactions(
                    since_date=since_date, full_refresh=False
                )
                logger.info(f"Fetched {len(transactions)} transaction records")
                if not transactions:
                    logger.info("No new transactions fetched from transactions API")

                if not items and not transactions:
                    logger.info(
                        "No new item master or transaction data to process, skipping database updates"
                    )
                    session.commit()
                    update_refresh_state(
                        "incremental_refresh", datetime.now(timezone.utc)
                    )

                    # Clear refresh status (quick operation)
                    refresh_status["refreshing"] = False
                    refresh_status["start_time"] = None
                    break

                update_item_master(session, items)
                update_transactions(session, transactions)

                session.commit()
                update_refresh_state("incremental_refresh", datetime.now(timezone.utc))
                logger.info("Incremental refresh completed successfully")

                # Clear refresh status
                refresh_status["refreshing"] = False
                refresh_status["start_time"] = None
                break
        except OperationalError as e:
            if "Lock wait timeout" in str(e) or "Deadlock" in str(e):
                if attempt < max_retries - 1:
                    logger.warning(
                        f"Database lock/timeout detected, retrying ({attempt + 1}/{max_retries})"
                    )
                    session.rollback()
                    time.sleep(2**attempt)
                    continue
                else:
                    logger.error(
                        f"Max retries reached for lock/timeout: {str(e)}", exc_info=True
                    )
                    raise
            else:
                logger.error(f"Database error: {str(e)}", exc_info=True)
                raise
        except Exception as e:
            logger.error(f"Incremental refresh failed: {str(e)}", exc_info=True)
            session.rollback()

            # Clear refresh status on error
            refresh_status["refreshing"] = False
            refresh_status["start_time"] = None
            raise
        finally:
            session.close()


@refresh_bp.route("/refresh/full", methods=["POST"])
def full_refresh_endpoint():
    """Endpoint for POS-safe full refresh."""
    logger.info("Received request for POS-safe full refresh via endpoint")
    try:
        full_refresh()
        logger.info("Full refresh completed successfully")
        return jsonify(
            {"status": "success", "message": "Full refresh completed successfully"}
        )
    except OperationalError as e:
        logger.error(f"Database error during full refresh: {str(e)}", exc_info=True)
        return jsonify({"status": "error", "message": f"Database error: {str(e)}"}), 500
    except Exception as e:
        logger.error(f"Full refresh failed: {str(e)}", exc_info=True)
        return jsonify({"status": "error", "message": str(e)}), 500


@refresh_bp.route("/refresh/incremental", methods=["POST"])
def incremental_refresh_endpoint():
    """Endpoint for incremental refresh."""
    logger.info("Received request for incremental refresh via endpoint")
    try:
        incremental_refresh()
        logger.info("Incremental refresh completed successfully")
        return jsonify(
            {
                "status": "success",
                "message": "Incremental refresh completed successfully",
            }
        )
    except OperationalError as e:
        logger.error(
            f"Database error during incremental refresh: {str(e)}", exc_info=True
        )
        return jsonify({"status": "error", "message": f"Database error: {str(e)}"}), 500
    except Exception as e:
        logger.error(f"Incremental refresh failed: {str(e)}", exc_info=True)
        return jsonify({"status": "error", "message": str(e)}), 500


@refresh_bp.route("/clear_api_data", methods=["POST"])
def clear_api_data():
    """Endpoint to refresh API data while preserving POS data."""
    logger.info("Received request for POS-safe API data refresh")
    try:
        full_refresh()
        logger.info("Clear API data and refresh completed successfully")
        return jsonify(
            {
                "status": "success",
                "message": "API data cleared and refreshed successfully",
            }
        )
    except OperationalError as e:
        logger.error(f"Database error during clear API data: {str(e)}", exc_info=True)
        return jsonify({"status": "error", "message": f"Database error: {str(e)}"}), 500
    except Exception as e:
        logger.error(f"Clear API data and refresh failed: {str(e)}", exc_info=True)
        return jsonify({"status": "error", "message": str(e)}), 500


@refresh_bp.route("/refresh/status", methods=["GET"])
def get_refresh_status():
    """Endpoint to fetch refresh status."""
    logger.info("Fetching refresh status")
    session = db.session()
    try:
        refresh_state = session.query(RefreshState).first()
        if refresh_state:
            return jsonify(
                {
                    "status": "success",
                    "last_refresh": refresh_state.last_refresh,
                    "refresh_type": refresh_state.state_type,
                }
            )
        else:
            logger.info("No refresh state found")
            return jsonify(
                {"status": "success", "last_refresh": "N/A", "refresh_type": "N/A"}
            )
    except Exception as e:
        logger.error(f"Error fetching refresh status: {str(e)}", exc_info=True)
        return jsonify({"status": "error", "message": str(e)}), 500
    finally:
        session.close()<|MERGE_RESOLUTION|>--- conflicted
+++ resolved
@@ -414,40 +414,19 @@
         batch = transactions[i : i + batch_size]
         try:
             for transaction in batch:
-<<<<<<< HEAD
                 tag_id = transaction.get("tag_id")
                 scan_date = transaction.get("scan_date")
-=======
-                tag_id = transaction.get('tag_id')
-                scan_date = transaction.get('scan_date')
-                
-                # Enhanced logging for corrupted data
->>>>>>> 42f09a6b
                 if not tag_id or not scan_date:
                     logger.warning(
                         f"Skipping transaction with missing tag_id or scan_date: {transaction}"
                     )
                     skipped += 1
                     continue
-<<<<<<< HEAD
                 scan_date_dt = validate_date(scan_date, "scan_date", tag_id)
                 if not scan_date_dt:
                     logger.warning(
                         f"Skipping transaction with invalid scan_date for tag_id {tag_id}: {scan_date}"
                     )
-=======
-                
-                # Check for obvious data corruption (scan_date same as tag_id)
-                if scan_date == tag_id:
-                    logger.error(f"CORRUPTED DATA: scan_date equals tag_id for {tag_id}. Full record: {transaction}")
-                    skipped += 1
-                    continue
-                    
-                scan_date_dt = validate_date(scan_date, 'scan_date', tag_id)
-                if not scan_date_dt:
-                    logger.warning(f"Skipping transaction with invalid scan_date for tag_id {tag_id}: {scan_date}")
-                    logger.info(f"Full transaction record: {transaction}")
->>>>>>> 42f09a6b
                     skipped += 1
                     continue
                 db_transaction = Transaction(tag_id=tag_id, scan_date=scan_date_dt)
