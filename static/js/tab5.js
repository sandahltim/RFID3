--- conflicted
+++ resolved
@@ -232,11 +232,7 @@
     }
 }
 
-<<<<<<< HEAD
 async function populateSubcategories() {
-=======
-function populateSubcategories() {
->>>>>>> 84f120b8
     console.log(`populateSubcategories: Starting at ${new Date().toISOString()}`);
     let selects = document.querySelectorAll('.subcategory-select');
     console.log(`populateSubcategories: Found ${selects.length} subcategory selects at ${new Date().toISOString()}`);
